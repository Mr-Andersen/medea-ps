--- conflicted
+++ resolved
@@ -175,17 +175,6 @@
 situations.
 
 #### List specification
-<<<<<<< HEAD
-
-**Description:** A _list specification_ describes the specifics of a JSON array
-meant to serve as a list; that is, a homogenously-typed collection of varying
-length.
-
-**Preconditions:** If the schema has a type specification, said type
-specification must contain the type specifier line ``$array``. Additionally, the
-schema must not contain a tuple specification. 
-
-=======
 
 **Description:** A _list specification_ describes the specifics of a JSON array
 meant to serve as a list; that is, a homogenously-typed collection of varying
@@ -196,7 +185,6 @@
 specification, nor have a type specifier whose schema contains a tuple
 specification, either directly or transitively (via its own type specifier). 
 
->>>>>>> 1bd8c2d9
 **Syntax:** A list specification MUST consist of one, or both, of the following, in any order: 
 
 1) A _length specification_; and
@@ -250,15 +238,7 @@
 * If a maximum length specification is provided, the array must _not_ have more
   elements than the value of the Medea natural number in said specification.
 
-<<<<<<< HEAD
-**Postconditions:** A Medea validatory MUST indicate a unique error condition if
-the identifier in an element schema specification does not correspond to any
-schema defined in the current schema file. 
-
-If both a minimum length specification and a maximum length
-=======
 **Postconditions:** If both a minimum length specification and a maximum length
->>>>>>> 1bd8c2d9
 specification are provided, a Medea validator MUST indicate a unique error
 condition if the value of the Medea natural number in the minimum length
 specification is greater than the value of the Medea natural number in the
@@ -364,25 +344,13 @@
 property permission), a JSON object is only considered valid if it is empty
 (that is, it defines no properties at all). 
 
-<<<<<<< HEAD
-If an object property specifier contains a property name line, but no property
-schema line, then, provided that the named property is defined, any value for
-said property is considered valid.  
-
-=======
->>>>>>> 1bd8c2d9
 #### String value specification
 
 **Description:** A _string value specification_ describes which values a JSON string
 is allowed to have.
 
-<<<<<<< HEAD
-**Preconditions:** If the schema has a type specification, said type
-specification must contain the type specifier line ``$string``. 
-=======
 **Preconditions:** The schema must have a type specifier by which a JSON string
 would be considered valid.
->>>>>>> 1bd8c2d9
 
 **Syntax:** A string value specification MUST consist of the following, in this
 order:
@@ -414,16 +382,10 @@
 meant to serve as a tuple; that is, a heterogenously-typed collection of fixed
 length.
 
-<<<<<<< HEAD
-**Preconditions:** If the schema has a type specification, said type
-specification must contain the type specifier line ``$array``. Additionally, the
-schema must not contain a list specification.
-=======
 **Preconditions:** The schema must have a type specifier by which a JSON array
 would be considered valid. Additionally, the schema must not contain a list
 specification, nor have a type specifier whose schema contains a list
 specification, either directly or transitively (via its own type specifier). 
->>>>>>> 1bd8c2d9
 
 **Syntax:** A tuple specification MUST consist of the following, in this order:
 
@@ -457,13 +419,7 @@
 
 Lastly, the array must have a length of _exactly_ _N_.
 
-<<<<<<< HEAD
-**Postconditions:** A Medea validator MUST indicate a unique error condition if
-an identifier in a positional schema specification does not correspond to any
-schema defined in the curent schema file.
-=======
 **Postconditions:** None. 
->>>>>>> 1bd8c2d9
 
 **Default:** An array may have any length, and its elements may be any JSON
 value.
